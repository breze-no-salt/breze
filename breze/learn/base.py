--- conflicted
+++ resolved
@@ -144,13 +144,9 @@
                 info['best_pars'] = best_pars
 
                 yield info
-<<<<<<< HEAD
-                if stop(info):
+
+                if stop(info) or self.CTRL_C_FLAG:
                     break
-=======
-            if stop(info) or self.CTRL_C_FLAG:
-                break
->>>>>>> e7fda111
 
     def _ctrl_c_handler(self, signal, frame):
         self.CTRL_C_FLAG = True
