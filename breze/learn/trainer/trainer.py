--- conflicted
+++ resolved
@@ -149,11 +149,9 @@
         self.infos = []
         self.current_info = None
 
-<<<<<<< HEAD
+
         self.val_key = None
-=======
-
->>>>>>> c06e429b
+
         self.stopped = False
 
     def score(self, *data):
@@ -164,7 +162,7 @@
 
         Termination will occur when either stop or interrupt is True. During
         each pause, ``.report(info)`` will be executed."""
-<<<<<<< HEAD
+
         for i in self.iter_fit(*self.data['train']):
             self.report(i)
 
@@ -175,33 +173,7 @@
 
     def iter_fit(self, *fit_data):
         """Iteratively fit the given training data.
-=======
-        for info in self.model.powerfit(self.data['test'], self.data['val'], self.stop, self.pause):
-            self.best_pars = info['best_pars']
-            self.best_loss = info['best_loss']
-
->>>>>>> c06e429b
-
-            filtered_info = dict(
-                (k, v) for k, v in info.items()
-                if (not isinstance(v, (np.ndarray, )) or v.size <= 1) and k not in ('args', 'kwargs')
-            )
-
-            for key in filtered_info:
-                if isinstance(filtered_info[key], np.float32):
-                    filtered_info[key] = float(filtered_info[key])
-            filtered_info['max_grad'] = np.sqrt((info['gradient'] ** 2).sum())
-            self.infos.append(filtered_info)
-
-            self.report(info)
-
-
-    def switch_to_best_pars(self):
-        last_pars = self.model.parameters.data.copy()
-        self.model.parameters.data[...] = self.best_pars
-        return last_pars
-
-<<<<<<< HEAD
+
         The values yielded from this function will be climin info dictionaries
         stripped from any numpy or gnumpy arrays.
         """
@@ -242,7 +214,3 @@
         state = self.__dict__.copy()
         del state['data']
         return state
-=======
-    def switch_to_pars(self, pars):
-        self.model.parameters.data[...] = pars
->>>>>>> c06e429b
