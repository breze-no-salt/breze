--- conflicted
+++ resolved
@@ -80,64 +80,6 @@
     mlp.predict(X)
 
 
-<<<<<<< HEAD
-=======
-def test_cnn_iter_fit():
-    X = np.random.standard_normal((10, 2 * 100 * 50))
-    Z = np.random.random((10, 1)) > 0.5
-    X, Z = theano_floatx(X, Z)
-
-    m = Cnn(100 * 50, [10, 15], [20, 12], 1,
-            ['sigmoid', 'sigmoid'], ['rectifier', 'rectifier'],
-            'sigmoid',
-            'cat_ce', 100, 50, 2,
-            optimizer=('rmsprop', {'step_rate': 1e-4, 'decay': 0.9}),
-            batch_size=2,
-            max_iter=10,
-            pool_size=(2, 2),
-            filter_shapes=[(4, 4), (3, 3)],
-            )
-    for i, info in enumerate(m.iter_fit(X, Z)):
-        if i >= 10:
-            break
-
-
-def test_cnn_fit():
-    X = np.random.standard_normal((10, 2 * 100 * 50))
-    Z = np.random.random((10, 1)) > 0.5
-    X, Z = theano_floatx(X, Z)
-
-    m = Cnn(100 * 50, [10, 15], [20, 12], 1,
-            ['sigmoid', 'sigmoid'], ['rectifier', 'rectifier'],
-            'sigmoid',
-            'cat_ce', 100, 50, 2,
-            optimizer=('rmsprop', {'step_rate': 1e-4, 'decay': 0.9}),
-            batch_size=2,
-            max_iter=10,
-            pool_size=(2, 2),
-            filter_shapes=[(4, 4), (3, 3)],
-            )
-    m.fit(X, Z)
-
-
-def test_cnn_predict():
-    X = np.random.standard_normal((10, 2 * 100 * 50))
-    X, = theano_floatx(X)
-
-    m = Cnn(100 * 50, [10, 15], [20, 12], 1,
-            ['sigmoid', 'sigmoid'], ['rectifier', 'rectifier'],
-            'sigmoid',
-            'cat_ce', 100, 50, 2,
-            optimizer=('rmsprop', {'step_rate': 1e-4, 'decay': 0.9}),
-            batch_size=2,
-            max_iter=10,
-            pool_size=(2, 2),
-            filter_shapes=[(4, 4), (3, 3)],
-            )
-    m.predict(X)
-
-
->>>>>>> 440deee6
 def test_fd_fit():
     X = np.random.standard_normal((10, 2))
     Z = np.random.standard_normal((10, 1))
